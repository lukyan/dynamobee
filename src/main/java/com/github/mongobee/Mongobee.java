--- conflicted
+++ resolved
@@ -328,8 +328,7 @@
     return this;
   }
 
-<<<<<<< HEAD
-=======
+
   /**
    * Closes the Mongo instance used by Mongobee.
    * This will close either the connection Mongobee was initiated with or that which was internally created.
@@ -337,5 +336,4 @@
   public void close() {
      dao.close();
   }
->>>>>>> f73e3dc7
 }