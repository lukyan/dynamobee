package com.github.mongobee;

import com.github.mongobee.changeset.ChangeEntry;
import com.github.mongobee.dao.ChangeEntryDao;
import com.github.mongobee.exception.MongobeeChangeSetException;
import com.github.mongobee.exception.MongobeeConfigurationException;
import com.github.mongobee.exception.MongobeeException;
import com.github.mongobee.utils.ChangeService;
import com.mongodb.DB;
import com.mongodb.Mongo;
import com.mongodb.MongoClientURI;
import org.jongo.Jongo;
import org.slf4j.Logger;
import org.slf4j.LoggerFactory;
import org.springframework.beans.factory.InitializingBean;
import org.springframework.core.env.Environment;
import org.springframework.data.mongodb.core.MongoTemplate;

import java.lang.reflect.InvocationTargetException;
import java.lang.reflect.Method;
import java.util.List;

import static com.mongodb.ServerAddress.defaultHost;
import static com.mongodb.ServerAddress.defaultPort;
import static org.springframework.util.StringUtils.hasText;

/**
 * Mongobee runner
 *
 * @author lstolowski
 * @since 26/07/2014
 */
public class Mongobee implements InitializingBean {
  private static final Logger logger = LoggerFactory.getLogger(Mongobee.class);

  private ChangeEntryDao dao;

  private boolean enabled = true;
  private String changeLogsScanPackage;
  private MongoClientURI mongoClientURI;
  private Mongo mongo;
  private String dbName;
  private Environment springEnvironment;

  /**
   * <p>Simple constructor with default configuration of host (localhost) and port (27017). Although
   * <b>the database name need to be provided</b> using {@link Mongobee#setDbName(String)} setter.</p>
   * <p>It is recommended to use constructors with MongoURI</p>
   */
  public Mongobee() {
    this(new MongoClientURI("mongodb://" + defaultHost() + ":" + defaultPort() + "/"));
  }

  /**
   * <p>Constructor takes db.mongodb.MongoClientURI object as a parameter.
   * </p><p>For more details about MongoClientURI please see com.mongodb.MongoClientURI docs
   * </p>
   *
   * @param mongoClientURI uri to your db
   * @see MongoClientURI
   */
  public Mongobee(MongoClientURI mongoClientURI) {
    this.mongoClientURI = mongoClientURI;
    this.setDbName(mongoClientURI.getDatabase());
    this.dao = new ChangeEntryDao();
  }

  /**
   * <p>Constructor takes db.mongodb.Mongo object as a parameter.
   * </p><p>For more details about <tt>Mongo</tt> please see com.mongodb.Mongo docs
   * </p>
   *
   * @param mongo database connection
   * @see Mongo
   */
  public Mongobee(Mongo mongo) {
    this.mongo = mongo;
    this.dao = new ChangeEntryDao();
  }

  /**
   * <p>Mongobee runner. Correct MongoDB URI should be provided.</p>
   * <p>The format of the URI is:
   * <pre>
   *   mongodb://[username:password@]host1[:port1][,host2[:port2],...[,hostN[:portN]]][/[database[.collection]][?options]]
   * </pre>
   * <ul>
   * <li>{@code mongodb://} Required prefix</li>
   * <li>{@code username:password@} are optional.  If given, the driver will attempt to login to a database after
   * connecting to a database server. For some authentication mechanisms, only the username is specified and the password is not,
   * in which case the ":" after the username is left off as well.</li>
   * <li>{@code host1} Required.  It identifies a server address to connect to. More than one host can be provided.</li>
   * <li>{@code :portX} is optional and defaults to :27017 if not provided.</li>
   * <li>{@code /database} the name of the database to login to and thus is only relevant if the
   * {@code username:password@} syntax is used. If not specified the "admin" database will be used by default.
   * <b>Mongobee will operate on the database provided here or on the database overriden by setter setDbName(String).</b>
   * </li>
   * <p/>
   * <li>{@code ?options} are connection options. For list of options please see com.mongodb.MongoClientURI docs</li>
   * </ul>
   * <p/>
   * <p>For details, please see com.mongodb.MongoClientURI
   *
   * @param mongoURI with correct format
   * @see com.mongodb.MongoClientURI
   */

  public Mongobee(String mongoURI) {
    this(new MongoClientURI(mongoURI));
  }

  /**
   * For Spring users: executing mongobee after bean is created in the Spring context
   *
   * @throws Exception exception
   */
  @Override
  public void afterPropertiesSet() throws Exception {
    execute();
  }

  /**
   * Executing migration
   *
   * @throws MongobeeException exception
   */
  public void execute() throws MongobeeException {
    if (!isEnabled()) {
      logger.info("Mongobee is disabled. Exiting.");
      return;
    }

    validateConfig();

    logger.info("Mongobee has started the data migration sequence..");
    if (this.mongo != null) {
      dao.connectMongoDb(this.mongo, dbName);
    } else {
      dao.connectMongoDb(this.mongoClientURI, dbName);
    }

    ChangeService service = new ChangeService(changeLogsScanPackage, springEnvironment);

    for (Class<?> changelogClass : service.fetchChangeLogs()) {

      Object changelogInstance = null;
      try {
        changelogInstance = changelogClass.getConstructor().newInstance();
        List<Method> changesetMethods = service.fetchChangeSets(changelogInstance.getClass());

        for (Method changesetMethod : changesetMethods) {
          ChangeEntry changeEntry = service.createChangeEntry(changesetMethod);

          try {
            if (dao.isNewChange(changeEntry)) {
              executeChangeSetMethod(changesetMethod, changelogInstance, dao.getDb());
              dao.save(changeEntry);
              logger.info(changeEntry + " applied");
            } else if (service.isRunAlwaysChangeSet(changesetMethod)) {
              executeChangeSetMethod(changesetMethod, changelogInstance, dao.getDb());
              logger.info(changeEntry + " reapplied");
            } else {
              logger.info(changeEntry + " passed over");
            }
<<<<<<< HEAD
          } catch (MongobeeChangeSetException e) {
            logger.error(e.getMessage());
          }
=======

        }
        logger.info("Mongobee has finished his job.");
    }

    private Object executeChangeSetMethod(Method changeSetMethod, Object changeLogInstance, DB db)
            throws IllegalAccessException, InvocationTargetException, MongobeeChangeSetException {
        if (changeSetMethod.getParameterTypes().length == 1 && changeSetMethod.getParameterTypes()[0].equals(DB.class)) {
            logger.debug("method with DB argument");

            return changeSetMethod.invoke(changeLogInstance, db);
        } else if (changeSetMethod.getParameterTypes().length == 1 && changeSetMethod.getParameterTypes()[0].equals(Jongo.class)) {
            logger.debug("method with Jongo argument");

            return changeSetMethod.invoke(changeLogInstance, new Jongo(db));
        } else if (changeSetMethod.getParameterTypes().length == 1 && changeSetMethod.getParameterTypes()[0].equals(MongoTemplate.class)) {
            logger.debug("method with MongoTemplate argument");

          return changeSetMethod.invoke(changeLogInstance, new MongoTemplate(db.getMongo(), dbName));
        } else if (changeSetMethod.getParameterTypes().length == 0) {
            logger.debug("method with no params");

            return changeSetMethod.invoke(changeLogInstance);
        } else {
            throw new MongobeeChangeSetException("ChangeSet method " + changeSetMethod.getName() +
                    " has wrong arguments list. Please see docs for more info!");
        }
    }

    private void validateConfig() throws MongobeeConfigurationException {
        if (!hasText(dbName)) {
            throw new MongobeeConfigurationException("DB name is not set. It should be defined in MongoDB URI or via setter");
        }
        if (!hasText(changeLogsScanPackage)) {
            throw new MongobeeConfigurationException("Scan package for changelogs is not set: use appropriate setter");
>>>>>>> ecee5a3e
        }
      } catch (NoSuchMethodException e) {
        throw new MongobeeException(e.getMessage());
      } catch (IllegalAccessException e) {
        throw new MongobeeException(e.getMessage());
      } catch (InvocationTargetException e) {
        throw new MongobeeException(e.getMessage());
      } catch (InstantiationException e) {
        throw new MongobeeException(e.getMessage());
      }

    }
    logger.info("Mongobee has finished his job.");
  }

  private Object executeChangeSetMethod(Method changeSetMethod, Object changeLogInstance, DB db)
      throws IllegalAccessException, InvocationTargetException, MongobeeChangeSetException {
    if (changeSetMethod.getParameterTypes().length == 1 && changeSetMethod.getParameterTypes()[0].equals(DB.class)) {
      logger.debug("method with DB argument");

      return changeSetMethod.invoke(changeLogInstance, db);
    } else if (changeSetMethod.getParameterTypes().length == 1 && changeSetMethod.getParameterTypes()[0].equals(Jongo.class)) {
      logger.debug("method with Jongo argument");

      return changeSetMethod.invoke(changeLogInstance, new Jongo(db));
    } else if (changeSetMethod.getParameterTypes().length == 0) {
      logger.debug("method with no params");

      return changeSetMethod.invoke(changeLogInstance);
    } else {
      throw new MongobeeChangeSetException("ChangeSet method " + changeSetMethod.getName() +
          " has wrong arguments list. Please see docs for more info!");
    }
  }

  private void validateConfig() throws MongobeeConfigurationException {
    if (!hasText(dbName)) {
      throw new MongobeeConfigurationException("DB name is not set. It should be defined in MongoDB URI or via setter");
    }
    if (!hasText(changeLogsScanPackage)) {
      throw new MongobeeConfigurationException("Scan package for changelogs is not set: use appropriate setter");
    }
  }

  /**
   * Used DB name should be set here or via MongoDB URI (in a constructor)
   *
   * @param dbName database name
   * @return Mongobee object for fluent interface
   */
  public Mongobee setDbName(String dbName) {
    this.dbName = dbName;
    return this;
  }

  /**
   * Sets uri to MongoDB
   *
   * @param mongoClientURI object with defined mongo uri
   * @return Mongobee object for fluent interface
   */
  public Mongobee setMongoClientURI(MongoClientURI mongoClientURI) {
    this.mongoClientURI = mongoClientURI;
    return this;
  }

  /**
   * Package name where @ChangeLog-annotated classes are kept.
   *
   * @param changeLogsScanPackage package where your changelogs are
   * @return Mongobee object for fluent interface
   */
  public Mongobee setChangeLogsScanPackage(String changeLogsScanPackage) {
    this.changeLogsScanPackage = changeLogsScanPackage;
    return this;
  }

  /**
   * @return true if Mongobee runner is enabled and able to run, otherwise false
   */
  public boolean isEnabled() {
    return enabled;
  }

  /**
   * Feature which enables/disables Mongobee runner execution
   *
   * @param enabled MOngobee will run only if this option is set to true
   * @return Mongobee object for fluent interface
   */
  public Mongobee setEnabled(boolean enabled) {
    this.enabled = enabled;
    return this;
  }

  /**
   * Set Environment object for Spring Profiles (@Profile) integration
   *
   * @param environment org.springframework.core.env.Environment object to inject
   * @return Mongobee object for fluent interface
   */
  public Mongobee setSpringEnvironment(Environment environment) {
    this.springEnvironment = environment;
    return this;
  }
}<|MERGE_RESOLUTION|>--- conflicted
+++ resolved
@@ -31,142 +31,150 @@
  * @since 26/07/2014
  */
 public class Mongobee implements InitializingBean {
-  private static final Logger logger = LoggerFactory.getLogger(Mongobee.class);
-
-  private ChangeEntryDao dao;
-
-  private boolean enabled = true;
-  private String changeLogsScanPackage;
-  private MongoClientURI mongoClientURI;
-  private Mongo mongo;
-  private String dbName;
-  private Environment springEnvironment;
-
-  /**
-   * <p>Simple constructor with default configuration of host (localhost) and port (27017). Although
-   * <b>the database name need to be provided</b> using {@link Mongobee#setDbName(String)} setter.</p>
-   * <p>It is recommended to use constructors with MongoURI</p>
-   */
-  public Mongobee() {
-    this(new MongoClientURI("mongodb://" + defaultHost() + ":" + defaultPort() + "/"));
-  }
-
-  /**
-   * <p>Constructor takes db.mongodb.MongoClientURI object as a parameter.
-   * </p><p>For more details about MongoClientURI please see com.mongodb.MongoClientURI docs
-   * </p>
-   *
-   * @param mongoClientURI uri to your db
-   * @see MongoClientURI
-   */
-  public Mongobee(MongoClientURI mongoClientURI) {
-    this.mongoClientURI = mongoClientURI;
-    this.setDbName(mongoClientURI.getDatabase());
-    this.dao = new ChangeEntryDao();
-  }
-
-  /**
-   * <p>Constructor takes db.mongodb.Mongo object as a parameter.
-   * </p><p>For more details about <tt>Mongo</tt> please see com.mongodb.Mongo docs
-   * </p>
-   *
-   * @param mongo database connection
-   * @see Mongo
-   */
-  public Mongobee(Mongo mongo) {
-    this.mongo = mongo;
-    this.dao = new ChangeEntryDao();
-  }
-
-  /**
-   * <p>Mongobee runner. Correct MongoDB URI should be provided.</p>
-   * <p>The format of the URI is:
-   * <pre>
-   *   mongodb://[username:password@]host1[:port1][,host2[:port2],...[,hostN[:portN]]][/[database[.collection]][?options]]
-   * </pre>
-   * <ul>
-   * <li>{@code mongodb://} Required prefix</li>
-   * <li>{@code username:password@} are optional.  If given, the driver will attempt to login to a database after
-   * connecting to a database server. For some authentication mechanisms, only the username is specified and the password is not,
-   * in which case the ":" after the username is left off as well.</li>
-   * <li>{@code host1} Required.  It identifies a server address to connect to. More than one host can be provided.</li>
-   * <li>{@code :portX} is optional and defaults to :27017 if not provided.</li>
-   * <li>{@code /database} the name of the database to login to and thus is only relevant if the
-   * {@code username:password@} syntax is used. If not specified the "admin" database will be used by default.
-   * <b>Mongobee will operate on the database provided here or on the database overriden by setter setDbName(String).</b>
-   * </li>
-   * <p/>
-   * <li>{@code ?options} are connection options. For list of options please see com.mongodb.MongoClientURI docs</li>
-   * </ul>
-   * <p/>
-   * <p>For details, please see com.mongodb.MongoClientURI
-   *
-   * @param mongoURI with correct format
-   * @see com.mongodb.MongoClientURI
-   */
-
-  public Mongobee(String mongoURI) {
-    this(new MongoClientURI(mongoURI));
-  }
-
-  /**
-   * For Spring users: executing mongobee after bean is created in the Spring context
-   *
-   * @throws Exception exception
-   */
-  @Override
-  public void afterPropertiesSet() throws Exception {
-    execute();
-  }
-
-  /**
-   * Executing migration
-   *
-   * @throws MongobeeException exception
-   */
-  public void execute() throws MongobeeException {
-    if (!isEnabled()) {
-      logger.info("Mongobee is disabled. Exiting.");
-      return;
-    }
-
-    validateConfig();
-
-    logger.info("Mongobee has started the data migration sequence..");
-    if (this.mongo != null) {
-      dao.connectMongoDb(this.mongo, dbName);
-    } else {
-      dao.connectMongoDb(this.mongoClientURI, dbName);
-    }
-
-    ChangeService service = new ChangeService(changeLogsScanPackage, springEnvironment);
-
-    for (Class<?> changelogClass : service.fetchChangeLogs()) {
-
-      Object changelogInstance = null;
-      try {
-        changelogInstance = changelogClass.getConstructor().newInstance();
-        List<Method> changesetMethods = service.fetchChangeSets(changelogInstance.getClass());
-
-        for (Method changesetMethod : changesetMethods) {
-          ChangeEntry changeEntry = service.createChangeEntry(changesetMethod);
-
-          try {
-            if (dao.isNewChange(changeEntry)) {
-              executeChangeSetMethod(changesetMethod, changelogInstance, dao.getDb());
-              dao.save(changeEntry);
-              logger.info(changeEntry + " applied");
-            } else if (service.isRunAlwaysChangeSet(changesetMethod)) {
-              executeChangeSetMethod(changesetMethod, changelogInstance, dao.getDb());
-              logger.info(changeEntry + " reapplied");
-            } else {
-              logger.info(changeEntry + " passed over");
+    private static final Logger logger = LoggerFactory.getLogger(Mongobee.class);
+
+    private ChangeEntryDao dao;
+
+    private boolean enabled = true;
+    private String changeLogsScanPackage;
+    private MongoClientURI mongoClientURI;
+    private Mongo mongo;
+    private String dbName;
+    private Environment springEnvironment;
+
+    /**
+     * <p>Simple constructor with default configuration of host (localhost) and port (27017). Although
+     * <b>the database name need to be provided</b> using {@link Mongobee#setDbName(String)} setter.</p>
+     * <p>It is recommended to use constructors with MongoURI</p>
+     */
+    public Mongobee() {
+        this(new MongoClientURI("mongodb://" + defaultHost() + ":" + defaultPort() + "/"));
+    }
+
+    /**
+     * <p>Constructor takes db.mongodb.MongoClientURI object as a parameter.
+     * </p><p>For more details about MongoClientURI please see com.mongodb.MongoClientURI docs
+     * </p>
+     *
+     * @param mongoClientURI uri to your db
+     * @see MongoClientURI
+     */
+    public Mongobee(MongoClientURI mongoClientURI) {
+        this.mongoClientURI = mongoClientURI;
+        this.setDbName(mongoClientURI.getDatabase());
+        this.dao = new ChangeEntryDao();
+    }
+
+    /**
+     * <p>Constructor takes db.mongodb.Mongo object as a parameter.
+     * </p><p>For more details about <tt>Mongo</tt> please see com.mongodb.Mongo docs
+     * </p>
+     *
+     * @param mongo database connection
+     * @see Mongo
+     */
+    public Mongobee(Mongo mongo) {
+        this.mongo = mongo;
+        this.dao = new ChangeEntryDao();
+    }
+
+    /**
+     * <p>Mongobee runner. Correct MongoDB URI should be provided.</p>
+     * <p>The format of the URI is:
+     * <pre>
+     *   mongodb://[username:password@]host1[:port1][,host2[:port2],...[,hostN[:portN]]][/[database[.collection]][?options]]
+     * </pre>
+     * <ul>
+     * <li>{@code mongodb://} Required prefix</li>
+     * <li>{@code username:password@} are optional.  If given, the driver will attempt to login to a database after
+     * connecting to a database server. For some authentication mechanisms, only the username is specified and the password is not,
+     * in which case the ":" after the username is left off as well.</li>
+     * <li>{@code host1} Required.  It identifies a server address to connect to. More than one host can be provided.</li>
+     * <li>{@code :portX} is optional and defaults to :27017 if not provided.</li>
+     * <li>{@code /database} the name of the database to login to and thus is only relevant if the
+     * {@code username:password@} syntax is used. If not specified the "admin" database will be used by default.
+     * <b>Mongobee will operate on the database provided here or on the database overriden by setter setDbName(String).</b>
+     * </li>
+     * <p/>
+     * <li>{@code ?options} are connection options. For list of options please see com.mongodb.MongoClientURI docs</li>
+     * </ul>
+     * <p/>
+     * <p>For details, please see com.mongodb.MongoClientURI
+     *
+     * @param mongoURI with correct format
+     * @see com.mongodb.MongoClientURI
+     */
+
+    public Mongobee(String mongoURI) {
+        this(new MongoClientURI(mongoURI));
+    }
+
+    /**
+     * For Spring users: executing mongobee after bean is created in the Spring context
+     *
+     * @throws Exception exception
+     */
+    @Override
+    public void afterPropertiesSet() throws Exception {
+        execute();
+    }
+
+    /**
+     * Executing migration
+     *
+     * @throws MongobeeException exception
+     */
+    public void execute() throws MongobeeException {
+        if (!isEnabled()) {
+            logger.info("Mongobee is disabled. Exiting.");
+            return;
+        }
+
+        validateConfig();
+
+        logger.info("Mongobee has started the data migration sequence..");
+        if (this.mongo != null) {
+            dao.connectMongoDb(this.mongo, dbName);
+        } else {
+            dao.connectMongoDb(this.mongoClientURI, dbName);
+        }
+
+        ChangeService service = new ChangeService(changeLogsScanPackage, springEnvironment);
+
+        for (Class<?> changelogClass : service.fetchChangeLogs()) {
+
+            Object changelogInstance = null;
+            try {
+                changelogInstance = changelogClass.getConstructor().newInstance();
+                List<Method> changesetMethods = service.fetchChangeSets(changelogInstance.getClass());
+
+                for (Method changesetMethod : changesetMethods) {
+                    ChangeEntry changeEntry = service.createChangeEntry(changesetMethod);
+
+                    try {
+                        if (dao.isNewChange(changeEntry)) {
+                            executeChangeSetMethod(changesetMethod, changelogInstance, dao.getDb());
+                            dao.save(changeEntry);
+                            logger.info(changeEntry + " applied");
+                        } else if (service.isRunAlwaysChangeSet(changesetMethod)) {
+                            executeChangeSetMethod(changesetMethod, changelogInstance, dao.getDb());
+                            logger.info(changeEntry + " reapplied");
+                        } else {
+                            logger.info(changeEntry + " passed over");
+                        }
+                    } catch (MongobeeChangeSetException e) {
+                        logger.error(e.getMessage());
+                    }
+                }
+            } catch (NoSuchMethodException e) {
+                throw new MongobeeException(e.getMessage());
+            } catch (IllegalAccessException e) {
+                throw new MongobeeException(e.getMessage());
+            } catch (InvocationTargetException e) {
+                throw new MongobeeException(e.getMessage());
+            } catch (InstantiationException e) {
+                throw new MongobeeException(e.getMessage());
             }
-<<<<<<< HEAD
-          } catch (MongobeeChangeSetException e) {
-            logger.error(e.getMessage());
-          }
-=======
 
         }
         logger.info("Mongobee has finished his job.");
@@ -185,7 +193,7 @@
         } else if (changeSetMethod.getParameterTypes().length == 1 && changeSetMethod.getParameterTypes()[0].equals(MongoTemplate.class)) {
             logger.debug("method with MongoTemplate argument");
 
-          return changeSetMethod.invoke(changeLogInstance, new MongoTemplate(db.getMongo(), dbName));
+            return changeSetMethod.invoke(changeLogInstance, new MongoTemplate(db.getMongo(), dbName));
         } else if (changeSetMethod.getParameterTypes().length == 0) {
             logger.debug("method with no params");
 
@@ -202,110 +210,68 @@
         }
         if (!hasText(changeLogsScanPackage)) {
             throw new MongobeeConfigurationException("Scan package for changelogs is not set: use appropriate setter");
->>>>>>> ecee5a3e
-        }
-      } catch (NoSuchMethodException e) {
-        throw new MongobeeException(e.getMessage());
-      } catch (IllegalAccessException e) {
-        throw new MongobeeException(e.getMessage());
-      } catch (InvocationTargetException e) {
-        throw new MongobeeException(e.getMessage());
-      } catch (InstantiationException e) {
-        throw new MongobeeException(e.getMessage());
-      }
-
-    }
-    logger.info("Mongobee has finished his job.");
-  }
-
-  private Object executeChangeSetMethod(Method changeSetMethod, Object changeLogInstance, DB db)
-      throws IllegalAccessException, InvocationTargetException, MongobeeChangeSetException {
-    if (changeSetMethod.getParameterTypes().length == 1 && changeSetMethod.getParameterTypes()[0].equals(DB.class)) {
-      logger.debug("method with DB argument");
-
-      return changeSetMethod.invoke(changeLogInstance, db);
-    } else if (changeSetMethod.getParameterTypes().length == 1 && changeSetMethod.getParameterTypes()[0].equals(Jongo.class)) {
-      logger.debug("method with Jongo argument");
-
-      return changeSetMethod.invoke(changeLogInstance, new Jongo(db));
-    } else if (changeSetMethod.getParameterTypes().length == 0) {
-      logger.debug("method with no params");
-
-      return changeSetMethod.invoke(changeLogInstance);
-    } else {
-      throw new MongobeeChangeSetException("ChangeSet method " + changeSetMethod.getName() +
-          " has wrong arguments list. Please see docs for more info!");
-    }
-  }
-
-  private void validateConfig() throws MongobeeConfigurationException {
-    if (!hasText(dbName)) {
-      throw new MongobeeConfigurationException("DB name is not set. It should be defined in MongoDB URI or via setter");
-    }
-    if (!hasText(changeLogsScanPackage)) {
-      throw new MongobeeConfigurationException("Scan package for changelogs is not set: use appropriate setter");
-    }
-  }
-
-  /**
-   * Used DB name should be set here or via MongoDB URI (in a constructor)
-   *
-   * @param dbName database name
-   * @return Mongobee object for fluent interface
-   */
-  public Mongobee setDbName(String dbName) {
-    this.dbName = dbName;
-    return this;
-  }
-
-  /**
-   * Sets uri to MongoDB
-   *
-   * @param mongoClientURI object with defined mongo uri
-   * @return Mongobee object for fluent interface
-   */
-  public Mongobee setMongoClientURI(MongoClientURI mongoClientURI) {
-    this.mongoClientURI = mongoClientURI;
-    return this;
-  }
-
-  /**
-   * Package name where @ChangeLog-annotated classes are kept.
-   *
-   * @param changeLogsScanPackage package where your changelogs are
-   * @return Mongobee object for fluent interface
-   */
-  public Mongobee setChangeLogsScanPackage(String changeLogsScanPackage) {
-    this.changeLogsScanPackage = changeLogsScanPackage;
-    return this;
-  }
-
-  /**
-   * @return true if Mongobee runner is enabled and able to run, otherwise false
-   */
-  public boolean isEnabled() {
-    return enabled;
-  }
-
-  /**
-   * Feature which enables/disables Mongobee runner execution
-   *
-   * @param enabled MOngobee will run only if this option is set to true
-   * @return Mongobee object for fluent interface
-   */
-  public Mongobee setEnabled(boolean enabled) {
-    this.enabled = enabled;
-    return this;
-  }
-
-  /**
-   * Set Environment object for Spring Profiles (@Profile) integration
-   *
-   * @param environment org.springframework.core.env.Environment object to inject
-   * @return Mongobee object for fluent interface
-   */
-  public Mongobee setSpringEnvironment(Environment environment) {
-    this.springEnvironment = environment;
-    return this;
-  }
+        }
+    }
+
+    /**
+     * Used DB name should be set here or via MongoDB URI (in a constructor)
+     *
+     * @param dbName database name
+     * @return Mongobee object for fluent interface
+     */
+    public Mongobee setDbName(String dbName) {
+        this.dbName = dbName;
+        return this;
+    }
+
+    /**
+     * Sets uri to MongoDB
+     *
+     * @param mongoClientURI object with defined mongo uri
+     * @return Mongobee object for fluent interface
+     */
+    public Mongobee setMongoClientURI(MongoClientURI mongoClientURI) {
+        this.mongoClientURI = mongoClientURI;
+        return this;
+    }
+
+    /**
+     * Package name where @ChangeLog-annotated classes are kept.
+     *
+     * @param changeLogsScanPackage package where your changelogs are
+     * @return Mongobee object for fluent interface
+     */
+    public Mongobee setChangeLogsScanPackage(String changeLogsScanPackage) {
+        this.changeLogsScanPackage = changeLogsScanPackage;
+        return this;
+    }
+
+    /**
+     * @return true if Mongobee runner is enabled and able to run, otherwise false
+     */
+    public boolean isEnabled() {
+        return enabled;
+    }
+
+    /**
+     * Feature which enables/disables Mongobee runner execution
+     *
+     * @param enabled MOngobee will run only if this option is set to true
+     * @return Mongobee object for fluent interface
+     */
+    public Mongobee setEnabled(boolean enabled) {
+        this.enabled = enabled;
+        return this;
+    }
+
+    /**
+     * Set Environment object for Spring Profiles (@Profile) integration
+     *
+     * @param environment org.springframework.core.env.Environment object to inject
+     * @return Mongobee object for fluent interface
+     */
+    public Mongobee setSpringEnvironment(Environment environment) {
+        this.springEnvironment = environment;
+        return this;
+    }
 }